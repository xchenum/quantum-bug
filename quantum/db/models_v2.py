# Copyright (c) 2012 OpenStack, LLC.
#
# Licensed under the Apache License, Version 2.0 (the "License");
# you may not use this file except in compliance with the License.
# You may obtain a copy of the License at
#
#    http://www.apache.org/licenses/LICENSE-2.0
#
# Unless required by applicable law or agreed to in writing, software
# distributed under the License is distributed on an "AS IS" BASIS,
# WITHOUT WARRANTIES OR CONDITIONS OF ANY KIND, either express or
# implied.
# See the License for the specific language governing permissions and
# limitations under the License.

import sqlalchemy as sa
from sqlalchemy import orm

from quantum.common import utils
from quantum.db import model_base


class HasTenant(object):
    """Tenant mixin, add to subclasses that have a tenant."""
    # NOTE(jkoelker) tenant_id is just a free form string ;(
    tenant_id = sa.Column(sa.String(255))


class HasId(object):
    """id mixin, add to subclasses that have an id."""
    id = sa.Column(sa.String(36), primary_key=True, default=utils.str_uuid)


class IPAvailabilityRange(model_base.BASEV2):
    """Internal representation of available IPs for Quantum subnets.

    Allocation - first entry from the range will be allocated.
    If the first entry is equal to the last entry then this row
    will be deleted.
    Recycling ips involves appending to existing ranges. This is
    only done if the range is contiguous. If not, the first_ip will be
    the same as the last_ip. When adjacent ips are recycled the ranges
    will be merged.

    """
    allocation_pool_id = sa.Column(sa.String(36),
                                   sa.ForeignKey('ipallocationpools.id',
                                                 ondelete="CASCADE"),
                                   nullable=True,
                                   primary_key=True)
    first_ip = sa.Column(sa.String(64), nullable=False, primary_key=True)
    last_ip = sa.Column(sa.String(64), nullable=False, primary_key=True)

    def __repr__(self):
        return "%s - %s" % (self.first_ip, self.last_ip)


class IPAllocationPool(model_base.BASEV2, HasId):
    """Representation of an allocation pool in a Quantum subnet."""

    subnet_id = sa.Column(sa.String(36), sa.ForeignKey('subnets.id',
                                                       ondelete="CASCADE"),
                          nullable=True)
    first_ip = sa.Column(sa.String(64), nullable=False)
    last_ip = sa.Column(sa.String(64), nullable=False)
    available_ranges = orm.relationship(IPAvailabilityRange,
                                        backref='ipallocationpool',
                                        lazy="dynamic")

    def __repr__(self):
        return "%s - %s" % (self.first_ip, self.last_ip)


class IPAllocation(model_base.BASEV2):
    """Internal representation of allocated IP addresses in a Quantum subnet.
    """
    port_id = sa.Column(sa.String(36), sa.ForeignKey('ports.id',
                                                     ondelete="CASCADE"),
                        nullable=False, primary_key=True)
    ip_address = sa.Column(sa.String(64), nullable=False, primary_key=True)
    subnet_id = sa.Column(sa.String(36), sa.ForeignKey('subnets.id',
                                                       ondelete="CASCADE"),
                          nullable=False, primary_key=True)
    network_id = sa.Column(sa.String(36), sa.ForeignKey("networks.id",
                                                        ondelete="CASCADE"),
                           nullable=False, primary_key=True)


class Port(model_base.BASEV2, HasId, HasTenant):
    """Represents a port on a quantum v2 network."""
    name = sa.Column(sa.String(255))
    network_id = sa.Column(sa.String(36), sa.ForeignKey("networks.id"),
                           nullable=False)
    fixed_ips = orm.relationship(IPAllocation, backref='ports', lazy="dynamic")
    mac_address = sa.Column(sa.String(32), nullable=False)
    admin_state_up = sa.Column(sa.Boolean(), nullable=False)
    status = sa.Column(sa.String(16), nullable=False)
    device_id = sa.Column(sa.String(255), nullable=False)


class DNSNameServer(model_base.BASEV2):
    """Internal representation of a DNS nameserver"""
    address = sa.Column(sa.String(128), nullable=False, primary_key=True)
    subnet_id = sa.Column(sa.String(36), sa.ForeignKey('subnets.id'),
                          primary_key=True)


class Route(model_base.BASEV2):
    """Represents a route for a subnet or port."""
<<<<<<< HEAD
    destination = sa.Column(sa.String(64), nullable=False, primary_key=True)
    nexthop = sa.Column(sa.String(64), nullable=False, primary_key=True)
    subnet_id = sa.Column(sa.String(36), sa.ForeignKey('subnets.id'),
                          primary_key=True)
=======
     destination = sa.Column(sa.String(64), nullable=False, primary_key=True)
     nexthop = sa.Column(sa.String(64), nullable=False, primary_key=True)
     subnet_id = sa.Column(sa.String(36), sa.ForeignKey('subnets.id'),
                           primary_key=True)
>>>>>>> a5e11ca3


class Subnet(model_base.BASEV2, HasId, HasTenant):
    """Represents a quantum subnet.

    When a subnet is created the first and last entries will be created. These
    are used for the IP allocation.
    """
    name = sa.Column(sa.String(255))
    network_id = sa.Column(sa.String(36), sa.ForeignKey('networks.id'))
    ip_version = sa.Column(sa.Integer, nullable=False)
    cidr = sa.Column(sa.String(64), nullable=False)
    gateway_ip = sa.Column(sa.String(64))
    allocation_pools = orm.relationship(IPAllocationPool,
                                        backref='subnet',
                                        lazy="dynamic")
    dns_nameservers = orm.relationship(DNSNameServer,
                                       backref='subnet',
                                       uselist=False)
    routes = orm.relationship(Route,
                              backref='subnet',
                              uselist=False)


class Network(model_base.BASEV2, HasId, HasTenant):
    """Represents a v2 quantum network."""
    name = sa.Column(sa.String(255))
    ports = orm.relationship(Port, backref='networks')
    subnets = orm.relationship(Subnet, backref='networks')
    status = sa.Column(sa.String(16))
    admin_state_up = sa.Column(sa.Boolean)
<|MERGE_RESOLUTION|>--- conflicted
+++ resolved
@@ -107,17 +107,10 @@
 
 class Route(model_base.BASEV2):
     """Represents a route for a subnet or port."""
-<<<<<<< HEAD
     destination = sa.Column(sa.String(64), nullable=False, primary_key=True)
     nexthop = sa.Column(sa.String(64), nullable=False, primary_key=True)
     subnet_id = sa.Column(sa.String(36), sa.ForeignKey('subnets.id'),
                           primary_key=True)
-=======
-     destination = sa.Column(sa.String(64), nullable=False, primary_key=True)
-     nexthop = sa.Column(sa.String(64), nullable=False, primary_key=True)
-     subnet_id = sa.Column(sa.String(36), sa.ForeignKey('subnets.id'),
-                           primary_key=True)
->>>>>>> a5e11ca3
 
 
 class Subnet(model_base.BASEV2, HasId, HasTenant):
